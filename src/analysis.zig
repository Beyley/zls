--- conflicted
+++ resolved
@@ -252,12 +252,10 @@
                 if (cfe.kind == .Return) {
                     // If we are calling ourselves recursively, ignore this return.
                     if (cfe.rhs) |rhs| {
-                        if (rhs.cast(ast.Node.SuffixOp)) |suffix_op| {
-                            if (suffix_op.op == .Call) {
-                                if (suffix_op.lhs.node.id == .Identifier) {
-                                    if (std.mem.eql(u8, getDeclName(tree, suffix_op.lhs.node).?, getDeclName(tree, &fn_decl.base).?)) {
-                                        continue;
-                                    }
+                        if (rhs.cast(ast.Node.Call)) |call_node| {
+                            if (call_node.lhs.id == .Identifier) {
+                                if (std.mem.eql(u8, getDeclName(tree, call_node.lhs).?, getDeclName(tree, &fn_decl.base).?)) {
+                                    continue;
                                 }
                             }
                         }
@@ -314,7 +312,6 @@
 
             return resolveTypeOfNode(analysis_ctx, vari.type_node orelse vari.init_node.?) orelse null;
         },
-<<<<<<< HEAD
         // @TODO Param decl is no longer a node type.
         // .ParamDecl => {
         //     const decl = node.cast(ast.Node.ParamDecl).?;
@@ -325,17 +322,6 @@
         //         else => {},
         //     }
         // },
-=======
-        .ParamDecl => {
-            const decl = node.cast(ast.Node.ParamDecl).?;
-            switch (decl.param_type) {
-                .var_type, .type_expr => |var_type| {
-                    return resolveTypeOfNode(analysis_ctx, var_type) orelse null;
-                },
-                else => {},
-            }
-        },
->>>>>>> 40e1e884
         .Identifier => {
             if (getChildOfSlice(analysis_ctx.tree, analysis_ctx.scope_nodes, analysis_ctx.tree.getNodeSource(node))) |child| {
                 return resolveTypeOfNode(analysis_ctx, child);
@@ -345,36 +331,21 @@
             const field = node.cast(ast.Node.ContainerField).?;
             return resolveTypeOfNode(analysis_ctx, field.type_expr orelse return null);
         },
-<<<<<<< HEAD
         .Call => {
             const call = node.cast(ast.Node.Call).?;
-            const decl = resolveTypeOfNode(analysis_ctx, call.lhs, current_container) orelse return null;
+            const decl = resolveTypeOfNode(analysis_ctx, call.lhs) orelse return null;
             return switch (decl.id) {
-                .FnProto => resolveReturnType(analysis_ctx, decl.cast(ast.Node.FnProto).?, current_container),
+                .FnProto => resolveReturnType(analysis_ctx, decl.cast(ast.Node.FnProto).?),
                 else => decl,
             };
         },
         .StructInitializer => {
             const struct_init = node.cast(ast.Node.StructInitializer).?;
-            const decl = resolveTypeOfNode(analysis_ctx, struct_init.lhs, current_container) orelse return null;
+            const decl = resolveTypeOfNode(analysis_ctx, struct_init.lhs) orelse return null;
             return switch (decl.id) {
-                .FnProto => resolveReturnType(analysis_ctx, decl.cast(ast.Node.FnProto).?, current_container),
+                .FnProto => resolveReturnType(analysis_ctx, decl.cast(ast.Node.FnProto).?),
                 else => decl,
             };
-=======
-        .SuffixOp => {
-            const suffix_op = node.cast(ast.Node.SuffixOp).?;
-            switch (suffix_op.op) {
-                .Call, .StructInitializer => {
-                    const decl = resolveTypeOfNode(analysis_ctx, suffix_op.lhs.node) orelse return null;
-                    return switch (decl.id) {
-                        .FnProto => resolveReturnType(analysis_ctx, decl.cast(ast.Node.FnProto).?),
-                        else => decl,
-                    };
-                },
-                else => {},
-            }
->>>>>>> 40e1e884
         },
         .InfixOp => {
             const infix_op = node.cast(ast.Node.InfixOp).?;
@@ -397,15 +368,9 @@
             switch (prefix_op.op) {
                 .SliceType, .ArrayType => return node,
                 .PtrType => {
-<<<<<<< HEAD
                     const op_token_id = analysis_ctx.tree.token_ids[prefix_op.op_token];
                     switch (op_token_id) {
-                        .Asterisk => return resolveTypeOfNode(analysis_ctx, prefix_op.rhs, current_container),
-=======
-                    const op_token = analysis_ctx.tree.tokens.at(prefix_op.op_token);
-                    switch (op_token.id) {
                         .Asterisk => return resolveTypeOfNode(analysis_ctx, prefix_op.rhs),
->>>>>>> 40e1e884
                         .LBracket, .AsteriskAsterisk => return null,
                         else => unreachable,
                     }
@@ -428,13 +393,8 @@
             const builtin_call = node.cast(ast.Node.BuiltinCall).?;
             const call_name = analysis_ctx.tree.tokenSlice(builtin_call.builtin_token);
             if (std.mem.eql(u8, call_name, "@This")) {
-<<<<<<< HEAD
                 if (builtin_call.params_len != 0) return null;
-                return current_container;
-=======
-                if (builtin_call.params.len != 0) return null;
                 return analysis_ctx.in_container;
->>>>>>> 40e1e884
             }
 
             if (!std.mem.eql(u8, call_name, "@import")) return null;
@@ -512,13 +472,8 @@
         switch (next.id) {
             .Eof => return current_node,
             .Identifier => {
-<<<<<<< HEAD
                 if (getChildOfSlice(analysis_ctx.tree, analysis_ctx.scope_nodes, tokenizer.buffer[next.loc.start..next.loc.end])) |child| {
-                    if (resolveTypeOfNode(analysis_ctx, child, current_node)) |node_type| {
-=======
-                if (getChildOfSlice(analysis_ctx.tree, analysis_ctx.scope_nodes, tokenizer.buffer[next.start..next.end])) |child| {
                     if (resolveTypeOfNode(analysis_ctx, child)) |node_type| {
->>>>>>> 40e1e884
                         current_node = node_type;
                     } else return null;
                 } else return null;
@@ -531,13 +486,8 @@
                     // TODO: This works for now, maybe we should filter based on the partial identifier ourselves?
                     if (after_period.loc.end == line_length) return current_node;
 
-<<<<<<< HEAD
                     if (getChild(analysis_ctx.tree, current_node, tokenizer.buffer[after_period.loc.start..after_period.loc.end])) |child| {
-                        if (resolveTypeOfNode(analysis_ctx, child, current_node)) |child_type| {
-=======
-                    if (getChild(analysis_ctx.tree, current_node, tokenizer.buffer[after_period.start..after_period.end])) |child| {
                         if (resolveTypeOfNode(analysis_ctx, child)) |child_type| {
->>>>>>> 40e1e884
                             current_node = child_type;
                         } else return null;
                     } else return null;
